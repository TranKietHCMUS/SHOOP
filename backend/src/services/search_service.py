--- conflicted
+++ resolved
@@ -637,43 +637,6 @@
 
         # --- Xây dựng required_item_groups từ all_candidates_for_product_name_map ---
         required_item_groups = []
-<<<<<<< HEAD
-        for info in first_store.get("items", []):
-            group = {c.get("name") for c in info.get("candidates", [])}
-            required_item_groups.append(group)
-        user_loc={"lat": user_loc[0], "lng": user_loc[1]}
-        print("#######################")
-        print(stores_for_search)
-        print("#######################")
-        print(required_item_groups)
-        print("#######################")
-        print(user_loc)
-        print("#######################")
-        # 4. Delegate to the existing planner
-
-        self.distance_cost_per_km = 0
-        first_way = self.find_optimal_shopping_plan(
-            stores_for_search=stores_for_search,
-            required_item_groups=required_item_groups,
-            user_loc=user_loc
-        )
-        first_way[0]['id'] = 1
-        self.distance_cost_per_km = 500
-        second_way = self.find_optimal_shopping_plan(
-            stores_for_search=stores_for_search,
-            required_item_groups=required_item_groups,
-            user_loc=user_loc
-        )
-        second_way[0]['id'] = 2
-        self.distance_cost_per_km = 500000
-        third_way = self.find_optimal_shopping_plan(
-            stores_for_search=stores_for_search,
-            required_item_groups=required_item_groups,
-            user_loc=user_loc
-        )
-        third_way[0]['id'] = 3
-        return [*first_way, *second_way, *third_way]
-=======
         for needed_pg_info in original_product_groups_structure:
             product_name = needed_pg_info["product_name"]
             candidate_set_for_this_product = all_candidates_for_product_name_map.get(product_name)
@@ -702,7 +665,7 @@
         results = []
         distance_costs_to_try = [0, 500, 500000] # Các giá trị bạn muốn thử
 
-        for cost_per_km in distance_costs_to_try:
+        for i, cost_per_km in enumerate(distance_costs_to_try):
             self.distance_cost_per_km = cost_per_km # Cập nhật cho instance
             logger.info(f"\n--- Finding plan with DISTANCE_COST_PER_KM = {self.distance_cost_per_km} ---")
             plan = self.find_optimal_shopping_plan(
@@ -710,7 +673,7 @@
                 required_item_groups=required_item_groups,
                 user_loc=user_loc_for_solver
             )
+            plan['id'] = i
             results.extend(plan) 
 
-        return results
->>>>>>> fb920fcd
+        return results