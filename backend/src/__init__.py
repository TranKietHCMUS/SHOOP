from flask import Flask
from flask_cors import CORS
from .database import MongoDB
from .config import Config
import logging
import sys

from src.routes.user_routes import user_routes
from src.routes.ai_routes import ai_routes
<<<<<<< HEAD
from src.routes.product_routes import product_routes
from src.routes.store_routes import store_routes
=======
from src.routes.auth_routes import auth_routes
from src.routes.search_routes import search_bp

>>>>>>> 3e82649b
from src.extensions import db, redis, AI_MODELS

def create_app():
    app = Flask(__name__)

    origins = [
        "http://localhost:5174"
    ]
    
    CORS(app, 
         resources={r"/*": {"origins": origins}},
         supports_credentials=True,
         allow_headers=["Content-Type", "Authorization"],
         methods=["GET", "POST", "PUT", "DELETE", "OPTIONS"],
         expose_headers=["Content-Type", "Authorization"])
    
    # Load config
    app.config.from_object(Config)
    
    # Khởi tạo database
    logging.basicConfig(filename='app.log', level=logging.DEBUG)
    # console_handler = logging.StreamHandler(sys.stdout)
    # console_handler.setLevel(logging.DEBUG)
    # formatter = logging.Formatter('%(asctime)s - %(name)s - %(levelname)s - %(message)s')
    # console_handler.setFormatter(formatter)
    # logging.getLogger().addHandler(console_handler)

    # Registering Blueprints
    app.register_blueprint(user_routes)
    app.register_blueprint(ai_routes)
<<<<<<< HEAD
    app.register_blueprint(product_routes)
    app.register_blueprint(store_routes)
=======
    app.register_blueprint(auth_routes)
    app.register_blueprint(search_bp)

>>>>>>> 3e82649b

    return app<|MERGE_RESOLUTION|>--- conflicted
+++ resolved
@@ -7,14 +7,10 @@
 
 from src.routes.user_routes import user_routes
 from src.routes.ai_routes import ai_routes
-<<<<<<< HEAD
 from src.routes.product_routes import product_routes
 from src.routes.store_routes import store_routes
-=======
 from src.routes.auth_routes import auth_routes
 from src.routes.search_routes import search_bp
-
->>>>>>> 3e82649b
 from src.extensions import db, redis, AI_MODELS
 
 def create_app():
@@ -45,13 +41,9 @@
     # Registering Blueprints
     app.register_blueprint(user_routes)
     app.register_blueprint(ai_routes)
-<<<<<<< HEAD
     app.register_blueprint(product_routes)
     app.register_blueprint(store_routes)
-=======
     app.register_blueprint(auth_routes)
     app.register_blueprint(search_bp)
 
->>>>>>> 3e82649b
-
     return app